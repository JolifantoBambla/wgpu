--- conflicted
+++ resolved
@@ -68,17 +68,15 @@
 - Fix compilation errors when using wgpu-core in isolation while targetting `wasm32-unknown-unknown` by @Seamooo in [#2922](https://github.com/gfx-rs/wgpu/pull/2922)
 - Fixed opening of RenderDoc library by @abuffseagull in [#2930](https://github.com/gfx-rs/wgpu/pull/2930)
 
-<<<<<<< HEAD
+#### Metal
+- Add the missing `msg_send![view, retain]` call within `from_view` by @jinleili in [#2976](https://github.com/gfx-rs/wgpu/pull/2976)
+
+#### Vulkan
+
+- Fix `astc_hdr` formats support by @jinleili in [#2971]](https://github.com/gfx-rs/wgpu/pull/2971)
+
 #### WebGPU
 - When called in a web worker, `Context::init()` now uses `web_sys::WorkerGlobalContext` to create a `wgpu::Instance` instead of trying to access the unavailable `web_sys::Window` by @JolifantoBambla in [#2858](https://github.com/gfx-rs/wgpu/pull/2858)
-=======
-#### Metal
-- Add the missing `msg_send![view, retain]` call within `from_view` by @jinleili in [#2976](https://github.com/gfx-rs/wgpu/pull/2976)
-
-#### Vulkan
-
-- Fix `astc_hdr` formats support by @jinleili in [#2971]](https://github.com/gfx-rs/wgpu/pull/2971)
->>>>>>> f918ac1e
 
 ### Changes
 
