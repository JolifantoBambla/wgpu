# Change Log

<!--
Please add your PR to the changelog! Choose from a top level and bottom
level category, then write your changes like follows:

- Describe your change in a user friendly format by @yourslug in [#9999](https://github.com/gfx-rs/wgpu/pull/2488)

You can add additional user facing information if it's a major breaking change. You can use the following to help:

```diff
- Old code
+ New code
```

Top level categories:
- Major changes
- Added/New Features
- Changes
- Bug Fixes (that don't change API)
- Performance
- Documentation
- Dependency Updates
- deno-webgpu
- Examples
- Testing/Internal

Bottom level categories:

- General
- DX12
- Vulkan
- Metal
- DX11
- GLES
- WebGPU
- Enscripten
- Hal
-->

## Unreleased

### Bug Fixes

#### General
- Improve the validation and error reporting of buffer mappings by @nical in [#2848](https://github.com/gfx-rs/wgpu/pull/2848)

### Changes

#### Metal
- Extract the generic code into `get_metal_layer` by @jinleili in [#2826](https://github.com/gfx-rs/wgpu/pull/2826)

## wgpu-0.13.2 (2022-07-13)

### Bug Fixes

#### General
- Prefer `DeviceType::DiscreteGpu` over `DeviceType::Other` for `PowerPreference::LowPower` so Vulkan is preferred over OpenGL again by @Craig-Macomber in [#2853](https://github.com/gfx-rs/wgpu/pull/2853)
- Allow running `get_texture_format_features` on unsupported texture formats (returning no flags) by @cwfitzgerald in [#2856](https://github.com/gfx-rs/wgpu/pull/2856)
- Allow multi-sampled textures that are supported by the device but not WebGPU if `TEXTURE_ADAPTER_SPECIFIC_FORMAT_FEATURES` is enabled by @cwfitzgerald in [#2856](https://github.com/gfx-rs/wgpu/pull/2856)
- `get_texture_format_features` only lists the COPY_* usages if the adapter actually supports that usage by @cwfitzgerald in [#2856](https://github.com/gfx-rs/wgpu/pull/2856)
- Fix bind group / pipeline deduplication not taking into account RenderBundle execution resetting these values by @shoebe [#2867](https://github.com/gfx-rs/wgpu/pull/2867)
- Fix panics that occur when using `as_hal` functions when the hal generic type does not match the hub being looked up in by @i509VCB [#2871](https://github.com/gfx-rs/wgpu/pull/2871)
- Add some validation in map_async by @nical in [#2876](https://github.com/gfx-rs/wgpu/pull/2876)
- Fix bugs when mapping/unmapping zero-sized buffers and ranges by @nical in [#2877](https://github.com/gfx-rs/wgpu/pull/2877)

#### WebGPU
- When called in a web worker, `Context::init()` now uses `web_sys::WorkerGlobalContext` to create a `wgpu::Instance` instead of trying to access the unavailable `web_sys::Window` by @JolifantoBambla in [#2858](https://github.com/gfx-rs/wgpu/pull/2858)

#### DX12
- `DownlevelCapabilities::default()` now returns the `ANISOTROPIC_FILTERING` flag set to true so DX12 lists `ANISOTROPIC_FILTERING` as true again by @cwfitzgerald in [#2851](https://github.com/gfx-rs/wgpu/pull/2851)
- Properly query format features for UAV/SRV usages of depth formats by @cwfitzgerald in [#2856](https://github.com/gfx-rs/wgpu/pull/2856)

#### GLES
- Fix depth stencil texture format capability by @jinleili in [#2854](https://github.com/gfx-rs/wgpu/pull/2854)
- `get_texture_format_features` now only returns usages for formats it actually supports by @cwfitzgerald in [#2856](https://github.com/gfx-rs/wgpu/pull/2856)

#### Hal

- Allow access to queue family index in Vulkan hal by @i509VCB in [#2859](https://github.com/gfx-rs/wgpu/pull/2859)
- Allow access to the EGLDisplay and EGLContext pointer in Gles hal Adapter and Device by @i509VCB in [#2860](https://github.com/gfx-rs/wgpu/pull/2860)

### Documentation
- Update present_mode docs as most of them don't automatically fall back to Fifo anymore. by @Elabajaba in [#2855](https://github.com/gfx-rs/wgpu/pull/2855)

#### Hal
- Document safety requirements for `Adapter::from_external` in gles hal by @i509VCB in [#2863](https://github.com/gfx-rs/wgpu/pull/2863)

<<<<<<< HEAD
### Changes

#### Metal
- Extract the generic code into `get_metal_layer` by @jinleili in [#2826](https://github.com/gfx-rs/wgpu/pull/2826)

### Examples
- Log adapter info in hello example on wasm target by @JolifantoBambla in [#2858](https://github.com/gfx-rs/wgpu/pull/2858)

=======
>>>>>>> 48325f1a
## wgpu-0.13.1 (2022-07-02)

### Bug Fixes

#### General
- Fix out of bounds access when surface texture is written to by multiple command buffers by @cwfitzgerald in [#2843](https://github.com/gfx-rs/wgpu/pull/2843)

#### GLES

- AutoNoVSync now correctly falls back to Fifo by @simbleau in [#2842](https://github.com/gfx-rs/wgpu/pull/2842)
- Fix GL_EXT_color_buffer_float detection on native by @cwfitzgerald in [#2843](https://github.com/gfx-rs/wgpu/pull/2843)

## wgpu-0.13 (2022-06-30)

### Major Changes

#### WGSL Syntax

WGSL syntax has changed in a couple ways. The new syntax is easier to read and work with.

Attribute declarations are written differently:

```diff
- [[group(1), binding(0)]]
+ @group(1) @binding(0)
```

Stage declarations are now separate attributes rather than part of the `stage` attribute:

```diff
- [[stage(vertex)]]
+ @vertex
```

Structs now use `,` as field separator and no longer need semicolons after the declaration:

```diff
- struct MyStruct {
-     my_member: u32;
- };
+ struct MyStruct {
+     my_member: u32,
+ }
```

#### Surface API

The method of getting the preferred swapchain format has changed to allow viewing all formats supported by the surface.

```diff
- let format = surface.get_preferred_format(&adapter).unwrap();
+ let format = surface.get_supported_formats(&adapter)[0];
```

Presentation modes now need to match exactly what the surface supports. `FIFO` is _always_ supported,
but all other modes vary from API to API and `Device` to `Device`. To get a list of all supported modes,
call the following. The order does not indicate preference.

```rust
let modes = surface.get_supported_present_modes(&adapter);
```

#### Timestamp Queries

Timestamp queries are now restricted behind multiple features to allow implementation on TBDR (Tile-Based Deferred Rendering)
based GPUs, such as mobile devices and Apple's M chips.

`Features::TIMESTAMP_QUERIES` now allows for calling `write_timestamp` only on `CommandEncoder`s.

`Features::WRITE_TIMESTAMP_INSIDE_PASSES` is needed to call `write_timestamp` on `RenderPassEncoder`s or `ComputePassEncoder`s.

#### map_async

The function for mapping buffers no longer returns a future, and instead calls a callback when the buffer is mapped.

This aligns with the use of the API more clearly - you aren't supposed to block and wait on the future to resolve,
you are supposed to keep rendering and wait until the buffer maps on its own. Mapping and the flow of mapping
is an under-documented area that we hope to improve in the future.

```diff
- let future = buffer.slice(..).map_async(MapMode::Read);
+ buffer.slice(..).map_async(MapMode::Read, || {
+     // Called when buffer is mapped.
+ })
```

#### Submission Indexes

Calling `queue.submit` now returns an opaque submission index that can be used as an argument to
`device.poll` to say which submission to wait to complete.

### Other Breaking Changes

`Device::create_shader_module` now takes the shader descriptor by value:

```diff
- device.create_shader_module(&shader_module_descriptor)
+ device.create_shader_module(shader_module_descriptor)
```

Color attachments can be sparse, so they are now optional:

```diff
FragmentState {
-  targets: &[color_target_state]
+  targets: &[Some(color_target_state)]
  // ..
}
```

```diff
RenderPassDescriptor {
-  color_attachments: &[render_pass_color_attachment]
+  color_attachments: &[Some(render_pass_color_attachment)]
  // ..
}
```

```diff
RenderBundleEncoderDescriptor {
-  color_formats: &[texture_format]
+  color_formats: &[Some(texture_format)]
  // ..
}
```

`Extent3d::max_mips` now requires you to pass a TextureDimension to specify whether or not depth_or_array_layers should be ignored:

```diff
Extent3d {
  width: 1920,
  height: 1080,
  depth_or_array_layers: 6,
- }.max_mips()
+ }.max_mips(wgpu::TextureDimension::D3)
```

`Limits` has a new field, [`max_buffer_size`](https://docs.rs/wgpu/0.13.0/wgpu/struct.Limits.html#structfield.max_buffer_size) (not an issue if you don't define limits manually):

```diff
Limits {
  // ...
+ max_buffer_size: 256 * 1024 * 1024, // adjust as you see fit
}
```

`Features::CLEAR_COMMANDS` is now unnecessary and no longer exists. The feature to clear buffers and textures is now part of upstream WebGPU.

```diff
DeviceDescriptor {
  // ...
  features: wgpu::Features::VERTEX_WRITABLE_STORAGE
    | wgpu::Features::MAPPABLE_PRIMARY_BUFFERS
    | wgpu::Features::TEXTURE_BINDING_ARRAY
    | wgpu::Features::BUFFER_BINDING_ARRAY
    | wgpu::Features::STORAGE_RESOURCE_BINDING_ARRAY
-    | wgpu::Features::CLEAR_COMMANDS
  ,
}
```

`ComputePass::dispatch` has been renamed to `ComputePass::dispatch_workgroups`

```diff
- cpass.dispatch(self.work_group_count, 1, 1)
+ cpass.dispatch_workgroups(self.work_group_count, 1, 1)
```

### Added/New Features

#### General

- Add `util::indirect::*` helper structs by @IcanDivideBy0 in [#2365](https://github.com/gfx-rs/wgpu/pull/2365)
- Add `AddressMode::ClampToZero` by @laptou in [#2364](https://github.com/gfx-rs/wgpu/pull/2364)
- Add MULTISAMPLED_SHADING downlevel flag by @jinleili in [#2425](https://github.com/gfx-rs/wgpu/pull/2425)
- Allow non struct buffers in wgsl by @IcanDivideBy0 in [#2451](https://github.com/gfx-rs/wgpu/pull/2451)
- Prefix every wgpu-generated label with `(wgpu)`. by @kpreid in [#2590](https://github.com/gfx-rs/wgpu/pull/2590)
- Permit non-struct, non-array types as buffers. by @jimblandy in [#2584](https://github.com/gfx-rs/wgpu/pull/2584)
- Return `queue_empty` for Device::poll by @xiaopengli89 in [#2643](https://github.com/gfx-rs/wgpu/pull/2643)
- Add `SHADER_FLOAT16` feature by @jinleili in [#2646](https://github.com/gfx-rs/wgpu/pull/2646)
- Add DEPTH32FLOAT_STENCIL8 featue by @jinleili in [#2664](https://github.com/gfx-rs/wgpu/pull/2664)
- Add DEPTH24UNORM_STENCIL8 feature by @jinleili in [#2689](https://github.com/gfx-rs/wgpu/pull/2689)
- Implement submission indexes by @cwfitzgerald in [#2700](https://github.com/gfx-rs/wgpu/pull/2700)
- [WebGL] Add a downlevel capability for rendering to floating point textures by @expenses in [#2729](https://github.com/gfx-rs/wgpu/pull/2729)
- allow creating wgpu::Instance from wgpu_core::Instance by @i509VCB in [#2763](https://github.com/gfx-rs/wgpu/pull/2763)
- Force binding sizes to be multiples of 16 on webgl by @cwfitzgerald in [#2808](https://github.com/gfx-rs/wgpu/pull/2808)
- Add Naga variant to ShaderSource by @rttad in [#2801](https://github.com/gfx-rs/wgpu/pull/2801)
- Implement Queue::write_buffer_with by @teoxoy in [#2777](https://github.com/gfx-rs/wgpu/pull/2777)

#### Vulkan

- Re-allow vk backend on Apple platforms via `vulkan-portability` feature by @jinleili in [#2488](https://github.com/gfx-rs/wgpu/pull/2488)
- vulkan: HDR ASTC formats support by @jinleili in [#2496](https://github.com/gfx-rs/wgpu/pull/2496)

#### Metal

- Implement push constants for metal backend by @TheOnlyMrCat in [#2314](https://github.com/gfx-rs/wgpu/pull/2314)
- Metal backend ASTC HDR formats support by @jinleili in [#2477](https://github.com/gfx-rs/wgpu/pull/2477)
- Add COPY_DST to Metal's surface usage bits by @vl4dimir in [#2491](https://github.com/gfx-rs/wgpu/pull/2491)
- Add `Features::MULTI_DRAW_INDIRECT` to Metal by @expenses in [#2737](https://github.com/gfx-rs/wgpu/pull/2737)

#### GLES

- Support externally initialized contexts by @kvark in [#2350](https://github.com/gfx-rs/wgpu/pull/2350)
- Angle support on macOS by @jinleili in [#2461](https://github.com/gfx-rs/wgpu/pull/2461)
- Use EGL surfaceless platform when windowing system is not found by @sh7dm in [#2339](https://github.com/gfx-rs/wgpu/pull/2339)
- Do a downlevel check for anisotrophy and enable it in the webgl backend by @expenses in [#2616](https://github.com/gfx-rs/wgpu/pull/2616)
- OffscreenCanvas Support for WebGL Backend by @haraldreingruber-dedalus in [#2603](https://github.com/gfx-rs/wgpu/pull/2603)

#### DX12

- Support to create surface from visual on Windows by @xiaopengli89 in [#2434](https://github.com/gfx-rs/wgpu/pull/2434)
- Add raw_queue for d3d12 device by @xiaopengli89 in [#2600](https://github.com/gfx-rs/wgpu/pull/2600)

#### DX11

- Skeleton of a DX11 backend - not working yet by @cwfitzgerald in [#2443](https://github.com/gfx-rs/wgpu/pull/2443)

#### Hal

- Adapter and Instance as_hal functions by @i509VCB in [#2663](https://github.com/gfx-rs/wgpu/pull/2663)
- expose some underlying types in Vulkan hal by @i509VCB in [#2667](https://github.com/gfx-rs/wgpu/pull/2667)
- Add raw_device method for dx12, vulkan hal by @xiaopengli89 in [#2360](https://github.com/gfx-rs/wgpu/pull/2360)
- expose egl display in gles Instance hal by @i509VCB in [#2670](https://github.com/gfx-rs/wgpu/pull/2670)
- Add raw_adapter method for dx12 hal adapter by @xiaopengli89 in [#2714](https://github.com/gfx-rs/wgpu/pull/2714)
- Acquire texture: `Option<std::time::Duration>` timeouts by @rib in [#2724](https://github.com/gfx-rs/wgpu/pull/2724)
- expose vulkan physical device capabilities, enabled device extensions by @i509VCB in [#2688](https://github.com/gfx-rs/wgpu/pull/2688)

#### Emscripten

- feature: emscripten by @caiiiycuk in [#2422](https://github.com/gfx-rs/wgpu/pull/2422)
- feature = emscripten, compability fixes for wgpu-native by @caiiiycuk in [#2450](https://github.com/gfx-rs/wgpu/pull/2450)

### Changes

#### General

- Make ShaderSource #[non_exhaustive] by @fintelia in [#2312](https://github.com/gfx-rs/wgpu/pull/2312)
- Make `execute_bundles()` receive IntoIterator by @maku693 in [#2410](https://github.com/gfx-rs/wgpu/pull/2410)
- Raise `wgpu_hal::MAX_COLOR_TARGETS` to 8. by @jimblandy in [#2640](https://github.com/gfx-rs/wgpu/pull/2640)
- Rename dispatch -> dispatch_workgroups by @jinleili in [#2619](https://github.com/gfx-rs/wgpu/pull/2619)
- Update texture_create_view logic to match spec by @jinleili in [#2621](https://github.com/gfx-rs/wgpu/pull/2621)
- Move TEXTURE_COMPRESSION_ETC2 | ASTC_LDR to web section to match spec by @jinleili in [#2671](https://github.com/gfx-rs/wgpu/pull/2671)
- Check that all vertex outputs are consumed by the fragment shader by @cwfitzgerald in [#2704](https://github.com/gfx-rs/wgpu/pull/2704)
- Convert map_async from being async to being callback based by @cwfitzgerald in [#2698](https://github.com/gfx-rs/wgpu/pull/2698)
- Align the validation of Device::create_texture with the WebGPU spec by @nical in [#2759](https://github.com/gfx-rs/wgpu/pull/2759)
- Add InvalidGroupIndex validation at create_shader_module by @jinleili in [#2775](https://github.com/gfx-rs/wgpu/pull/2775)
- Rename MAX_COLOR_TARGETS to MAX_COLOR_ATTACHMENTS to match spec by @jinleili in [#2780](https://github.com/gfx-rs/wgpu/pull/2780)
- Change get_preferred_format to get_supported_formats by @stevenhuyn in [#2783](https://github.com/gfx-rs/wgpu/pull/2783)
- Restrict WriteTimestamp Inside Passes by @cwfitzgerald in [#2802](https://github.com/gfx-rs/wgpu/pull/2802)
- Flip span labels to work better with tools by @cwfitzgerald in [#2820](https://github.com/gfx-rs/wgpu/pull/2820)

#### Gles

- Make GLES DeviceType unknown by default by @PolyMeilex in [#2647](https://github.com/gfx-rs/wgpu/pull/2647)

#### Metal

- metal: check if in the main thread when calling `create_surface` by @jinleili in [#2736](https://github.com/gfx-rs/wgpu/pull/2736)

#### Hal

- limit binding sizes to i32 by @kvark in [#2363](https://github.com/gfx-rs/wgpu/pull/2363)

### Bug Fixes

#### General

- Fix trac(y/ing) compile issue by @cwfitzgerald in [#2333](https://github.com/gfx-rs/wgpu/pull/2333)
- Improve detection and validation of cubemap views by @kvark in [#2331](https://github.com/gfx-rs/wgpu/pull/2331)
- Don't create array layer trackers for 3D textures. by @ElectronicRU in [#2348](https://github.com/gfx-rs/wgpu/pull/2348)
- Limit 1D texture mips to 1 by @kvark in [#2374](https://github.com/gfx-rs/wgpu/pull/2374)
- Texture format MSAA capabilities by @kvark in [#2377](https://github.com/gfx-rs/wgpu/pull/2377)
- Fix write_buffer to surface texture @kvark in [#2385](https://github.com/gfx-rs/wgpu/pull/2385)
- Improve some error messages by @cwfitzgerald in [#2446](https://github.com/gfx-rs/wgpu/pull/2446)
- Don't recycle indices that reach EOL by @kvark in [#2462](https://github.com/gfx-rs/wgpu/pull/2462)
- Validated render usages for 3D textures by @kvark in [#2482](https://github.com/gfx-rs/wgpu/pull/2482)
- Wrap all validation logs with catch_unwinds by @cwfitzgerald in [#2511](https://github.com/gfx-rs/wgpu/pull/2511)
- Fix clippy lints by @a1phyr in [#2560](https://github.com/gfx-rs/wgpu/pull/2560)
- Free the raw device when `wgpu::Device` is dropped. by @jimblandy in [#2567](https://github.com/gfx-rs/wgpu/pull/2567)
- wgpu-core: Register new pipelines with device's tracker. by @jimblandy in [#2565](https://github.com/gfx-rs/wgpu/pull/2565)
- impl Debug for StagingBelt by @kpreid in [#2572](https://github.com/gfx-rs/wgpu/pull/2572)
- Use fully qualified syntax for some calls. by @jimblandy in [#2655](https://github.com/gfx-rs/wgpu/pull/2655)
- fix: panic in `Storage::get` by @SparkyPotato in [#2657](https://github.com/gfx-rs/wgpu/pull/2657)
- Report invalid pipelines in render bundles as errors, not panics. by @jimblandy in [#2666](https://github.com/gfx-rs/wgpu/pull/2666)
- Perform "valid to use with" checks when recording render bundles. by @jimblandy in [#2690](https://github.com/gfx-rs/wgpu/pull/2690)
- Stop using storage usage for sampling by @cwfitzgerald in [#2703](https://github.com/gfx-rs/wgpu/pull/2703)
- Track depth and stencil writability separately. by @jimblandy in [#2693](https://github.com/gfx-rs/wgpu/pull/2693)
- Improve InvalidScissorRect error message by @jinleili in [#2713](https://github.com/gfx-rs/wgpu/pull/2713)
- Improve InvalidViewport error message by @jinleili in [#2723](https://github.com/gfx-rs/wgpu/pull/2723)
- Don't dirty the vertex buffer for stride/rate changes on bundles. by @jimblandy in [#2744](https://github.com/gfx-rs/wgpu/pull/2744)
- Clean up render bundle index buffer tracking. by @jimblandy in [#2743](https://github.com/gfx-rs/wgpu/pull/2743)
- Improve read-write and read-only texture storage error message by @jinleili in [#2745](https://github.com/gfx-rs/wgpu/pull/2745)
- Change `WEBGPU_TEXTURE_FORMAT_SUPPORT` to `1 << 14` instead of `1 << 15` by @expenses in [#2772](https://github.com/gfx-rs/wgpu/pull/2772)
- fix BufferMapCallbackC & SubmittedWorkDoneClosureC by @rajveermalviya in [#2787](https://github.com/gfx-rs/wgpu/pull/2787)
- Fix formatting of `TextureDimensionError::LimitExceeded`. by @kpreid in [#2799](https://github.com/gfx-rs/wgpu/pull/2799)
- Remove redundant `#[cfg]` conditions from `backend/direct.rs`. by @jimblandy in [#2811](https://github.com/gfx-rs/wgpu/pull/2811)
- Replace android-properties with android_system_properties. by @nical in [#2815](https://github.com/gfx-rs/wgpu/pull/2815)
- Relax render pass color_attachments validation by @jinleili in [#2778](https://github.com/gfx-rs/wgpu/pull/2778)
- Properly Barrier Compute Indirect Buffers by @cwfitzgerald in [#2810](https://github.com/gfx-rs/wgpu/pull/2810)
- Use numeric constants to define `wgpu_types::Features` values. by @jimblandy in [#2817](https://github.com/gfx-rs/wgpu/pull/2817)

#### Metal

- Fix surface texture clear view by @kvark in [#2341](https://github.com/gfx-rs/wgpu/pull/2341)
- Set preserveInvariance for shader options by @scoopr in [#2372](https://github.com/gfx-rs/wgpu/pull/2372)
- Properly set msl version to 2.3 if supported by @cwfitzgerald in [#2418](https://github.com/gfx-rs/wgpu/pull/2418)
- Identify Apple M1 GPU as integrated by @superdump in [#2429](https://github.com/gfx-rs/wgpu/pull/2429)
- Fix M1 in macOS incorrectly reports supported compressed texture formats by @superdump in [#2453](https://github.com/gfx-rs/wgpu/pull/2453)
- Msl: support unsized array not in structures by @kvark in [#2459](https://github.com/gfx-rs/wgpu/pull/2459)
- Fix `Surface::from_uiview` can not guarantee set correct `contentScaleFactor` by @jinleili in [#2470](https://github.com/gfx-rs/wgpu/pull/2470)
- Set `max_buffer_size` by the correct physical device restriction by @jinleili in [#2502](https://github.com/gfx-rs/wgpu/pull/2502)
- Refactor `PrivateCapabilities` creation by @jinleili in [#2509](https://github.com/gfx-rs/wgpu/pull/2509)
- Refactor texture_format_capabilities function by @jinleili in [#2522](https://github.com/gfx-rs/wgpu/pull/2522)
- Improve `push | pop_debug_marker` by @jinleili in [#2537](https://github.com/gfx-rs/wgpu/pull/2537)
- Fix some supported limits by @jinleili in [#2608](https://github.com/gfx-rs/wgpu/pull/2608)
- Don't skip incomplete binding resources. by @dragostis in [#2622](https://github.com/gfx-rs/wgpu/pull/2622)
- Fix `Rgb9e5Ufloat` capabilities and `sampler_lod_average` support by @jinleili in [#2656](https://github.com/gfx-rs/wgpu/pull/2656)
- Fix Depth24Plus | Depth24PlusStencil8 capabilities by @jinleili in [#2686](https://github.com/gfx-rs/wgpu/pull/2686)
- Get_supported_formats: sort like the old get_preferred_format and simplify return type by @victorvde in [#2786](https://github.com/gfx-rs/wgpu/pull/2786)
- Restrict hal::TextureUses::COLOR_TARGET condition within create_texture by @jinleili in [#2818](https://github.com/gfx-rs/wgpu/pull/2818)

#### DX12

- Fix UMA check by @kvark in [#2305](https://github.com/gfx-rs/wgpu/pull/2305)
- Fix partial texture barrier not affecting stencil aspect by @Wumpf in [#2308](https://github.com/gfx-rs/wgpu/pull/2308)
- Improve RowPitch computation by @kvark in [#2409](https://github.com/gfx-rs/wgpu/pull/2409)

#### Vulkan

- Explicitly set Vulkan debug message types instead of !empty() by @victorvde in [#2321](https://github.com/gfx-rs/wgpu/pull/2321)
- Use stencil read/write masks by @kvark in [#2382](https://github.com/gfx-rs/wgpu/pull/2382)
- Vulkan: correctly set INDEPENDENT_BLEND，make runable on Android 8.x by @jinleili in [#2498](https://github.com/gfx-rs/wgpu/pull/2498)
- Fix ASTC format mapping by @kvark in [#2476](https://github.com/gfx-rs/wgpu/pull/2476)
- Support flipped Y on VK 1.1 devices by @cwfitzgerald in [#2512](https://github.com/gfx-rs/wgpu/pull/2512)
- Fixed builtin(primitive_index) for vulkan backend by @kwillemsen in [#2716](https://github.com/gfx-rs/wgpu/pull/2716)
- Fix PIPELINE_STATISTICS_QUERY feature support by @jinleili in [#2750](https://github.com/gfx-rs/wgpu/pull/2750)
- Add a vulkan workaround for large buffers. by @nical in [#2796](https://github.com/gfx-rs/wgpu/pull/2796)

#### GLES

- Fix index buffer state not being reset in reset_state by @rparrett in [#2391](https://github.com/gfx-rs/wgpu/pull/2391)
- Allow push constants trough emulation by @JCapucho in [#2400](https://github.com/gfx-rs/wgpu/pull/2400)
- Hal/gles: fix dirty vertex buffers that are unused by @kvark in [#2427](https://github.com/gfx-rs/wgpu/pull/2427)
- Fix texture description for bgra formats by @JCapucho in [#2520](https://github.com/gfx-rs/wgpu/pull/2520)
- Remove a `log::error!` debugging statement from the gles queue by @expenses in [#2630](https://github.com/gfx-rs/wgpu/pull/2630)
- Fix clearing depth and stencil at the same time by @expenses in [#2675](https://github.com/gfx-rs/wgpu/pull/2675)
- Handle cubemap copies by @expenses in [#2725](https://github.com/gfx-rs/wgpu/pull/2725)
- Allow clearing index buffers by @grovesNL in [#2740](https://github.com/gfx-rs/wgpu/pull/2740)
- Fix buffer-texture copy for 2d arrays by @tuchs in [#2809](https://github.com/gfx-rs/wgpu/pull/2809)

#### Wayland

- Search for different versions of libwayland by @sh7dm in [#2336](https://github.com/gfx-rs/wgpu/pull/2336)

#### WebGPU

- Fix compilation on wasm32-unknown-unknown without `webgl` feature by @jakobhellermann in [#2355](https://github.com/gfx-rs/wgpu/pull/2355)
- Solve crash on WebGPU by @cwfitzgerald in [#2807](https://github.com/gfx-rs/wgpu/pull/2807)

#### Emscripten

- Fix emscripten by @cwfitzgerald in [#2494](https://github.com/gfx-rs/wgpu/pull/2494)

### Performance

- Do texture init via clear passes when possible by @Wumpf in [#2307](https://github.com/gfx-rs/wgpu/pull/2307)
- Bind group deduplication by @cwfitzgerald in [#2623](https://github.com/gfx-rs/wgpu/pull/2623)
- Tracking Optimization and Rewrite by @cwfitzgerald in [#2662](https://github.com/gfx-rs/wgpu/pull/2662)

### Documentation

- Add defaults to new limits and correct older ones by @MultisampledNight in [#/2303](https://github.com/gfx-rs/wgpu/pull/2303)
- Improve shader source documentation by @grovesNL in [#2315](https://github.com/gfx-rs/wgpu/pull/2315)
- Fix typo by @rustui in [#2393](https://github.com/gfx-rs/wgpu/pull/2393)
- Add a :star: to the feature matrix of examples README by @yutannihilation in [#2457](https://github.com/gfx-rs/wgpu/pull/2457)
- Fix get_timestamp_period type in docs by @superdump in [#2478](https://github.com/gfx-rs/wgpu/pull/2478)
- Fix mistake in Access doc comment by @nical in [#2479](https://github.com/gfx-rs/wgpu/pull/2479)
- Improve shader support documentation by @cwfitzgerald in [#2501](https://github.com/gfx-rs/wgpu/pull/2501)
- Document the gfx_select! macro. by @jimblandy in [#2555](https://github.com/gfx-rs/wgpu/pull/2555)
- Add Windows 11 to section about DX12 by @HeavyRain266 in [#2552](https://github.com/gfx-rs/wgpu/pull/2552)
- Document some aspects of resource tracking. by @jimblandy in [#2558](https://github.com/gfx-rs/wgpu/pull/2558)
- Documentation for various things. by @jimblandy in [#2566](https://github.com/gfx-rs/wgpu/pull/2566)
- Fix doc links. by @jimblandy in [#2579](https://github.com/gfx-rs/wgpu/pull/2579)
- Fixed misspelling in documentation by @zenitopires in [#2634](https://github.com/gfx-rs/wgpu/pull/2634)
- Update push constant docs to reflect the API by @Noxime in [#2637](https://github.com/gfx-rs/wgpu/pull/2637)
- Exclude dependencies from documentation by @yutannihilation in [#2642](https://github.com/gfx-rs/wgpu/pull/2642)
- Document `GpuFuture`. by @jimblandy in [#2644](https://github.com/gfx-rs/wgpu/pull/2644)
- Document random bits and pieces. by @jimblandy in [#2651](https://github.com/gfx-rs/wgpu/pull/2651)
- Add cross-references to each wgpu type's documentation. by @kpreid in [#2653](https://github.com/gfx-rs/wgpu/pull/2653)
- RenderPassDescriptor: make label lifetime match doc, and make names descriptive. by @kpreid in [#2654](https://github.com/gfx-rs/wgpu/pull/2654)
- Document `VertexStepMode`. by @jimblandy in [#2685](https://github.com/gfx-rs/wgpu/pull/2685)
- Add links for SpirV documents. by @huandzh in [#2697](https://github.com/gfx-rs/wgpu/pull/2697)
- Add symlink LICENSE files into crates. by @dskkato in [#2604](https://github.com/gfx-rs/wgpu/pull/2604)
- Fix documentation links. by @jimblandy in [#2756](https://github.com/gfx-rs/wgpu/pull/2756)
- Improve push constant documentation, including internal docs. by @jimblandy in [#2764](https://github.com/gfx-rs/wgpu/pull/2764)
- Clarify docs for `wgpu_core`'s `Id` and `gfx_select!`. by @jimblandy in [#2766](https://github.com/gfx-rs/wgpu/pull/2766)
- Update the Supported Platforms table in README by @jinleili in [#2770](https://github.com/gfx-rs/wgpu/pull/2770)
- Remove depth image from readme - we don't dictate direction of depth by @cwfitzgerald in [#2812](https://github.com/gfx-rs/wgpu/pull/2812)

### Dependency Updates

- Update `ash` to `0.37` by @a1phyr in [#2557](https://github.com/gfx-rs/wgpu/pull/2557)
- Update parking_lot to 0.12. by @emilio in [#2639](https://github.com/gfx-rs/wgpu/pull/2639)
- Accept both parking-lot 0.11 and 0.12, to avoid windows-rs. by @jimblandy in [#2660](https://github.com/gfx-rs/wgpu/pull/2660)
- Update web-sys to 0.3.58, sparse attachments support by @jinleili in [#2813](https://github.com/gfx-rs/wgpu/pull/2813)

### deno-webgpu

- Clean up features in deno by @crowlKats in [#2445](https://github.com/gfx-rs/wgpu/pull/2445)
- Dont panic when submitting same commandbuffer multiple times by @crowlKats in [#2449](https://github.com/gfx-rs/wgpu/pull/2449)
- Handle error sources to display full errors by @crowlKats in [#2454](https://github.com/gfx-rs/wgpu/pull/2454)
- Pull changes from deno repo by @crowlKats in [#2455](https://github.com/gfx-rs/wgpu/pull/2455)
- Fix cts_runner by @crowlKats in [#2456](https://github.com/gfx-rs/wgpu/pull/2456)
- Update deno_webgpu by @crowlKats in [#2539](https://github.com/gfx-rs/wgpu/pull/2539)
- Custom op arity by @crowlKats in [#2542](https://github.com/gfx-rs/wgpu/pull/2542)

### Examples

- Fix conserative-raster low res target getting zero sized on resize by @Wumpf in [#2318](https://github.com/gfx-rs/wgpu/pull/2318)
- Replace run-wasm-example.sh with aliased rust crate (xtask) by @rukai in [#2346](https://github.com/gfx-rs/wgpu/pull/2346)
- Get cargo-run-wasm from crates.io by @rukai in [#2415](https://github.com/gfx-rs/wgpu/pull/2415)
- Fix msaa-line example's unnecessary MSAA data store by @jinleili in [#2421](https://github.com/gfx-rs/wgpu/pull/2421)
- Make shadow example runnable on iOS Android devices by @jinleili in [#2433](https://github.com/gfx-rs/wgpu/pull/2433)
- Blit should only draw one triangle by @CurryPseudo in [#2474](https://github.com/gfx-rs/wgpu/pull/2474)
- Fix wasm examples failing to compile by @Liamolucko in [#2524](https://github.com/gfx-rs/wgpu/pull/2524)
- Fix incorrect filtering used in mipmap generation by @LaylBongers in [#2525](https://github.com/gfx-rs/wgpu/pull/2525)
- Correct program output ("Steps", not "Times") by @skierpage in [#2535](https://github.com/gfx-rs/wgpu/pull/2535)
- Fix resizing behaviour of hello-triangle example by @FrankenApps in [#2543](https://github.com/gfx-rs/wgpu/pull/2543)
- Switch from `cgmath` to `glam` in examples by @a1phyr in [#2544](https://github.com/gfx-rs/wgpu/pull/2544)
- Generate 1x1 mip level by @davidar in [#2551](https://github.com/gfx-rs/wgpu/pull/2551)
- Wgpu/examples/shadow: Don't run on llvmpipe. by @jimblandy in [#2595](https://github.com/gfx-rs/wgpu/pull/2595)
- Avoid new WGSL reserved words in wgpu examples. by @jimblandy in [#2606](https://github.com/gfx-rs/wgpu/pull/2606)
- Move texture-array example over to wgsl by @cwfitzgerald in [#2618](https://github.com/gfx-rs/wgpu/pull/2618)
- Remove the default features from wgpu-info by @jinleili in [#2753](https://github.com/gfx-rs/wgpu/pull/2753)
- Fix bunnymark test screenshot and replace rand with nanorand by @stevenhuyn in [#2746](https://github.com/gfx-rs/wgpu/pull/2746)
- Use FIFO swapchain in examples by @cwfitzgerald in [#2790](https://github.com/gfx-rs/wgpu/pull/2790)

### Testing/Internal

- Test WebGPU backend with extra features by @kvark in [#2362](https://github.com/gfx-rs/wgpu/pull/2362)
- Lint deno_webgpu & wgpu-core by @AaronO in [#2403](https://github.com/gfx-rs/wgpu/pull/2403)
- IdentityManager: `from_index` method is unneeded. by @jimblandy in [#2424](https://github.com/gfx-rs/wgpu/pull/2424)
- Added id32 feature by @caiiiycuk in [#2464](https://github.com/gfx-rs/wgpu/pull/2464)
- Update dev deps by @rukai in [#2493](https://github.com/gfx-rs/wgpu/pull/2493)
- Use cargo nextest for running our tests by @cwfitzgerald in [#2495](https://github.com/gfx-rs/wgpu/pull/2495)
- Many Steps Towards GL Testing Working by @cwfitzgerald in [#2504](https://github.com/gfx-rs/wgpu/pull/2504)
- Rename ci.txt to ci.yml by @simon446 in [#2510](https://github.com/gfx-rs/wgpu/pull/2510)
- Re-enable GL testing in CI by @cwfitzgerald in [#2508](https://github.com/gfx-rs/wgpu/pull/2508)
- Expect shadow example to pass on GL by @kvark in [#2541](https://github.com/gfx-rs/wgpu/pull/2541)
- Simplify implementation of RefCount and MultiRefCount. by @jimblandy in [#2548](https://github.com/gfx-rs/wgpu/pull/2548)
- Provide a proper `new` method for `RefCount`. by @jimblandy in [#2570](https://github.com/gfx-rs/wgpu/pull/2570)
- Add logging to LifetimeTracker::triage_suspected. by @jimblandy in [#2569](https://github.com/gfx-rs/wgpu/pull/2569)
- wgpu-hal: Work around cbindgen bug: ignore `gles::egl` module. by @jimblandy in [#2576](https://github.com/gfx-rs/wgpu/pull/2576)
- Specify an exact wasm-bindgen-cli version in publish.yml. by @jimblandy in [#2624](https://github.com/gfx-rs/wgpu/pull/2624)
- Rename `timeout_us` to `timeout_ns`, to match actual units. by @jimblandy in [#2645](https://github.com/gfx-rs/wgpu/pull/2645)
- Move set_index_buffer FFI functions back into wgpu. by @jimblandy in [#2661](https://github.com/gfx-rs/wgpu/pull/2661)
- New function: `Global::create_buffer_error`. by @jimblandy in [#2673](https://github.com/gfx-rs/wgpu/pull/2673)
- Actually use RenderBundleEncoder::set_bind_group in tests. by @jimblandy in [#2678](https://github.com/gfx-rs/wgpu/pull/2678)
- Eliminate wgpu_core::commands::bundle::State::raw_dynamic_offsets. by @jimblandy in [#2684](https://github.com/gfx-rs/wgpu/pull/2684)
- Move RenderBundleEncoder::finish's pipeline layout id into the state. by @jimblandy in [#2755](https://github.com/gfx-rs/wgpu/pull/2755)
- Expect shader_primitive_index tests to fail on AMD RADV POLARIS12. by @jimblandy in [#2754](https://github.com/gfx-rs/wgpu/pull/2754)
- Introduce `VertexStep`: a stride and a step mode. by @jimblandy in [#2768](https://github.com/gfx-rs/wgpu/pull/2768)
- Increase max_outliers on wgpu water example reftest. by @jimblandy in [#2767](https://github.com/gfx-rs/wgpu/pull/2767)
- wgpu_core::command::bundle: Consolidate pipeline and vertex state. by @jimblandy in [#2769](https://github.com/gfx-rs/wgpu/pull/2769)
- Add type annotation to render pass code, for rust-analyzer. by @jimblandy in [#2773](https://github.com/gfx-rs/wgpu/pull/2773)
- Expose naga span location helpers by @nical in [#2752](https://github.com/gfx-rs/wgpu/pull/2752)
- Add create_texture_error by @nical in [#2800](https://github.com/gfx-rs/wgpu/pull/2800)

## wgpu-hal 0.12.5 (2022-04-19)

- fix crashes when logging in debug message callbacks
- fix program termination when dx12 or gles error messages happen.
- implement validation canary
- DX12:
  - Ignore erroneous validation error from DXGI debug layer.

## wgpu-hal-0.12.4 (2022-01-24)

- Metal:
  - check for MSL-2.3

## wgpu-hal-0.12.3, deno-webgpu-? (2022-01-20)

- Metal:
  - preserve vertex invariance
- Vulkan
  - fix stencil read/write masks
- Gles:
  - reset index binding properly
- DX12:
  - fix copies into 1D textures

## wgpu-core-0.12.2, wgpu-hal-0.12.2 (2022-01-10)

- fix tracy compile error
- fix buffer binding limits beyond 2Gb
- fix zero initialization of 3D textures
- Metal:
  - fix surface texture views
- Gles:
  - extend `libwayland` search paths

## wgpu-core-0.12.1, wgpu-hal-0.12.1 (2021-12-29)

- zero initialization uses now render target clears when possible (faster and doesn't enforce COPY_DST internally if not necessary)
  - fix use of MSAA targets in WebGL
  - fix not providing `COPY_DST` flag for textures causing assertions in some cases
  - fix surface textures not getting zero initialized
  - clear_texture supports now depth/stencil targets
- error message on creating depth/stencil volume texture
- Vulkan:
  - fix validation error on debug message types
- DX12:
  - fix check for integrated GPUs
  - fix stencil subresource transitions
- Metal:
  - implement push constants

## wgpu-0.12 (2021-12-18)

- API:
  - `MULTIVIEW` feature
  - `DEPTH_CLIP_CONTROL` feature to replace the old `DEPTH_CLAMP`
  - `TEXTURE_FORMAT_16BIT_NORM` feature
  - push/pop error scopes on the device
  - more limits for compute shaders
  - `SamplerBindingType` instead of booleans
  - sampler arrays are supported by `TEXTURE_BINDING_ARRAY` feature
  - "glsl" cargo feature for accepting GLSL shader code
  - enforced MSRV-1.53
- correctness:
  - textures are zero-initialized
  - lots and lots of fixes
- validation:
  - match texture-sampler pairs
  - check `min_binding_size` late at draw
  - check formats to match in `copy_texture_to_texture`
  - allow `strip_index_format` to be none if unused
  - check workgroup sizes and counts
- shaders:
  - please refer to [naga-0.8 changelog](https://github.com/gfx-rs/naga/pull/1610/files)
  - nice error messages

### wgpu-core-0.11.3, wgpu-hal-0.11.5, wgpu-0.11.1 (2021-12-01)

- Core:
  - validate device descriptor before actually creating it
  - fix validation of texture-sampler pairs
- Vulkan:
  - fix running on Vulkan-1.1 instance
  - improve detection of workaround for Intel+Nvidia on Linux
  - fix resource limits on Vulkan-1.2
  - fix the check for storage buffer requirement
  - change internal semaphore logic to work around Linux+Intel bugs
  - fix enabling extension-provided features
- GLES:
  - fix running on old and bogus drivers
  - fix stale samplers on bindings change
  - fix integer textures
  - fix querying work group parameters
  - fix stale PBO bindings caused by resource copies
  - fix rendering to cubemap faces
  - fix `Rgba16Float` format
  - fix stale vertex attributes when changing the pipeline
- Metal:
  - fix window resizing for running in multiple processes
- Web:
  - fix `set_index_buffer` and `set_vertex_buffer` to have optional sizes

### wgpu-core-0.11.2, wgpu-hal-0.11.4 (2021-10-22)

- fix buffer transition barriers
- Metal:
  - disable RW buffers on macOS 10.11
  - fix memory leaks in render pass descriptor
- WebGL:
  - fix surface reconfiguration
- GLES:
  - fix mapping when persistent mapping isn't supported
  - allow presentation in Android emulator
  - fix sRGB attributes on EGL-1.4 contexts

### wgpu-hal-0.11.3 (2021-10-16)

- GL:
  - fix mapping flags and buffer initialization
  - fix context creation when sRGB is available

### wgpu-core-0.11.1 (2021-10-15)

- fix bind group layout lifetime with regard to bind groups

### wgpu-hal-0.11.2 (2021-10-12)

- GL/WebGL: fix vertex buffer bindings with non-zero first instance
- DX12: fix cube array view construction

### wgpu-hal-0.11.1 (2021-10-09)

- Vulkan: fix NV optimus detection on Linux
- GL:
  - fix indirect dispatch buffers
- WebGL:
  - fix querying storage-related limits
  - work around a browser bug in the clear shader

## wgpu-0.11 (2021-10-07)

- Infrastructure:
  - Deno WebGPU plugin is a part of the repository
  - WebGPU CTS is ran on CI via Deno
- API:
  - initial WebGL support
  - `SwapchainFrame` is removed. `SurfaceTexture::present()` needs to be called instead of dropping.
  - better SPIR-V control flow processing
  - ability to request a software (fallback) adapter
  - new limits for `min_uniform_buffer_offset_alignment` and `min_storage_buffer_offset_alignment`
  - features:
    - new `PARTIALLY_BOUND_BINDING_ARRAY`
    - `NON_FILL_POLYGON_MODE` is split into `POLYGON_MODE_LINE` and `POLYGON_MODE_POINT`
- fixes:
  - many shader-related fixes in Naga-0.7
  - fix a panic in resource cleanup happening when they are dropped on another thread
  - Vulkan:
    - create SPIR-V per entry point to work around driver bugs
    - expose higher descriptor limits based on descriptor indexing capabilities
  - GL and Vulkan:
    - Fix renderdoc device pointers
- optimization:
  - on Vulkan, bounds checks are omitted if the platform can do them natively

### wgpu-core-0.10.4, wgpu-0.10.2 (2021-09-23)

- fix `write_texture` for array textures
- fix closing an encoder on validation error
- expose Metal surface creation
- panic with an actual error message in the default handler

### wgpu-hal-0.10.7 (2021-09-14)

- Metal:
  - fix stencil back-face state
  - fix the limit on command buffer count

### wgpu-hal-0.10.6 (2021-09-12)

- Metal:
  - fix stencil operations
  - fix memory leak on M1 when out of focus
  - fix depth clamping checks
  - fix unsized storage buffers beyond the first

### wgpu-core-0.10.3, wgpu-hal-0.10.4 (2021-09-08)

- Vulkan:
  - fix read access barriers for writable storage buffers
  - fix shaders using cube array textures
  - work around Linux Intel+Nvidia driver conflicts
  - work around Adreno bug with `OpName`
- DX12:
  - fix storage binding offsets
- Metal:
  - fix compressed texture copies

### wgpu-core-0.10.2, wgpu-hal-0.10.3 (2021-09-01)

- All:
  - fix querying the size of storage textures
- Vulkan:
  - use render pass labels
- Metal:
  - fix moving the surface between displays
- DX12:
  - enable BC compressed textures
- GL:
  - fix vertex-buffer and storage related limits

### wgpu-core-0.10.1, wgpu-hal-0.10.2 (2021-08-24)

- All:
  - expose more formats via adapter-specific feature
  - fix creation of depth+stencil views
  - validate cube textures to not be used as storage
  - fix mip level count check for storage textures
- Metal:
  - fix usage of work group memory
- DX12:
  - critical fix of pipeline layout

## v0.10 (2021-08-18)

- Infrastructure:
  - `gfx-hal` is replaced by the in-house graphics abstraction `wgpu-hal`. Backends: Vulkan, Metal, D3D-12, and OpenGL ES-3.
  - examples are tested automatically for image snapshots.
- API:
  - `cross` feature is removed entirely. Only Rust code from now on.
  - processing SPIR-V inputs for later translation now requires `spirv` compile feature enabled
  - new `Features::SPIRV_SHADER_PASSTHROUGH` run-time feature allows providing pass-through SPIR-V (orthogonal to the compile feature)
  - several bitflag names are renamed to plural: `TextureUsage`, `BufferUsage`, `ColorWrite`.
  - the `SwapChain` is merged into `Surface`. Returned frames are `Texture` instead of `TextureView`.
  - renamed `TextureUsage` bits: `SAMPLED` -> `TEXTURE_BINDING`, `STORAGE` -> `STORAGE_BINDING`.
  - renamed `InputStepMode` to `VertexStepMode`.
  - readable storage textures are no longer a part of the base API. Only exposed via format-specific features, non-portably.
  - implemented `Rgb9e5Ufloat` format.
  - added limits for binding sizes, vertex data, per-stage bindings, and others.
  - reworked downlevel flags, added downlevel limits.
  - `resolver = "2"` is now required in top-level cargo manifests
- Fixed:
  - `Device::create_query_set` would return an error when creating exactly `QUERY_SET_MAX_QUERIES` (8192) queries. Now it only returns an error when trying to create _more_ than `QUERY_SET_MAX_QUERIES` queries.

### wgpu-core-0.9.2

- fix `Features::TEXTURE_SPECIFIC_FORMAT_FEATURES` not being supported for rendertargets

### wgpu-core-0.9.1 (2021-07-13)

- fix buffer inits delayed by a frame
- fix query resolves to initialize buffers
- fix pipeline statistics stride
- fix the check for maximum query count

## v0.9 (2021-06-18)

- Updated:
  - naga to `v0.5`.
- Added:
  - `Features::VERTEX_WRITABLE_STORAGE`.
  - `Features::CLEAR_COMMANDS` which allows you to use `cmd_buf.clear_texture` and `cmd_buf.clear_buffer`.
- Changed:
  - Updated default storage buffer/image limit to `8` from `4`.
- Fixed:
  - `Buffer::get_mapped_range` can now have a range of zero.
  - Fixed output spirv requiring the "kernal" capability.
  - Fixed segfault due to improper drop order.
  - Fixed incorrect dynamic stencil reference for Replace ops.
  - Fixed tracking of temporary resources.
  - Stopped unconditionally adding cubemap flags when the backend doesn't support cubemaps.
- Validation:
  - Ensure that if resources are viewed from the vertex stage, they are read only unless `Features::VERTEX_WRITABLE_STORAGE` is true.
  - Ensure storage class (i.e. storage vs uniform) is consistent between the shader and the pipeline layout.
  - Error when a color texture is used as a depth/stencil texture.
  - Check that pipeline output formats are logical
  - Added shader label to log messages if validation fails.
- Tracing:
  - Make renderpasses show up in the trace before they are run.
- Docs:
  - Fix typo in `PowerPreference::LowPower` description.
- Player:
  - Automatically start and stop RenderDoc captures.
- Examples:
  - Handle winit's unconditional exception.
- Internal:
  - Merged wgpu-rs and wgpu back into a single repository.
  - The tracker was split into two different stateful/stateless trackers to reduce overhead.
  - Added code coverage testing
  - CI can now test on lavapipe
  - Add missing extern "C" in wgpu-core on `wgpu_render_pass_execute_bundles`
  - Fix incorrect function name `wgpu_render_pass_bundle_indexed_indirect` to `wgpu_render_bundle_draw_indexed_indirect`.

### wgpu-types-0.8.1 (2021-06-08)

- fix dynamic stencil reference for Replace ops

### v0.8.1 (2021-05-06)

- fix SPIR-V generation from WGSL, which was broken due to "Kernel" capability
- validate buffer storage classes
- Added support for storage texture arrays for Vulkan and Metal.

## v0.8 (2021-04-29)

- Naga is used by default to translate shaders, SPIRV-Cross is optional behind `cross` feature
- Features:
  - buffers are zero-initialized
  - downlevel limits for DX11/OpenGL support
  - conservative rasterization (native-only)
  - buffer resource indexing (native-only)
- API adjustments to the spec:
  - Renamed `RenderPassColorAttachmentDescriptor` to `RenderPassColorAttachment`:
    - Renamed the `attachment` member to `view`
  - Renamed `RenderPassDepthStencilAttachmentDescriptor` to `RenderPassDepthStencilAttachment`:
    - Renamed the `attachment` member to `view`
  - Renamed `VertexFormat` values
    - Examples: `Float3` -> `Float32x3`, `Ushort2` -> `Uint16x2`
  - Renamed the `depth` value of `Extent3d` to `depth_or_array_layers`
  - Updated blending options in `ColorTargetState`:
    - Renamed `BlendState` to `BlendComponent`
    - Added `BlendState` struct to hold color and alpha blend state
    - Moved `color_blend` and `alpha_blend` members into `blend` member
  - Moved `clamp_depth` from `RastizerState` to `PrimitiveState`
  - Updated `PrimitiveState`:
    - Added `conservative` member for enabling conservative rasterization
  - Updated copy view structs:
    - Renamed `TextureCopyView` to `ImageCopyTexture`
    - Renamed `TextureDataLayout` to `ImageDataLayout`
    - Changed `bytes_per_row` and `rows_per_image` members of `ImageDataLayout` from `u32` to `Option<NonZeroU32>` <!-- wgpu-rs only -->
  - Changed `BindingResource::Binding` from containing fields directly to containing a `BufferBinding`
  - Added `BindingResource::BufferArray`
- Infrastructure:
  - switch from `tracing` to `profiling`
  - more concrete and detailed errors
  - API traces include the command that crashed/panicked
  - Vulkan Portability support is removed from Apple platforms
- Validation:
  - texture bindings
  - filtering of textures by samplers
  - interpolation qualifiers
  - allow vertex components to be underspecified

### wgpu-core-0.7.1 (2021-02-25)

- expose `wgc::device::queue` sub-module in public
- fix the indexed buffer check
- fix command allocator race condition

## v0.7 (2021-01-31)

- Major API changes:
  - `RenderPipelineDescriptor`
  - `BindingType`
  - new `ShaderModuleDescriptor`
  - new `RenderEncoder`
- Features:
  - (beta) WGSL support, including the ability to bypass SPIR-V entirely
  - (beta) implicit bind group layout support
  - better error messages
  - timestamp and pipeline statistics queries
  - ETC2 and ASTC compressed textures
  - (beta) targeting WASM with WebGL backend
  - reduced dependencies
  - Native-only:
    - clamp-to-border addressing
    - polygon fill modes
    - query a format for extra capabilities
    - `f64` support in shaders
- Validation:
  - shader interface
  - render pipeline descriptor
  - vertex buffers

### wgpu-0.6.2 (2020-11-24)

- don't panic in the staging belt if the channel is dropped

## v0.6 (2020-08-17)

- Crates:
  - C API is moved to [another repository](https://github.com/gfx-rs/wgpu-native)
  - `player`: standalone API replayer and tester
- Features:
  - Proper error handling with all functions returning `Result`
  - Graceful handling of "error" objects
  - API tracing [infrastructure](http://kvark.github.io/wgpu/debug/test/ron/2020/07/18/wgpu-api-tracing.html)
  - uploading data with `write_buffer`/`write_texture` queue operations
  - reusable render bundles
  - read-only depth/stencil attachments
  - bind group layout deduplication
  - Cows, cows everywhere
  - Web+Native features:
    - Depth clamping (feature)
    - BC texture compression
  - Native-only features:
    - mappable primary buffers
    - texture array bindings
    - push constants
    - multi-draw indirect
- Validation:
  - all transfer operations
  - all resource creation
  - bind group matching to the layout
  - experimental shader interface matching with Naga

### wgpu-core-0.5.6 (2020-07-09)

- add debug markers support

### wgpu-core-0.5.5 (2020-05-20)

- fix destruction of adapters, swap chains, and bind group layouts
- fix command pool leak with temporary threads
- improve assertion messages
- implement `From<TextureFormat>` for `TextureComponentType`

### wgpu-core-0.5.4 (2020-04-24)

- fix memory management of staging buffers

### wgpu-core-0.5.3 (2020-04-18)

- fix reading access to storage textures
- another fix to layout transitions for swapchain images

### wgpu-core-0.5.2 (2020-04-15)

- fix read-only storage flags
- fix pipeline layout life time
- improve various assert messages

### wgpu-core-0.5.1 (2020-04-10)

- fix tracking of swapchain images that are used multiple times in a command buffer
- fix tracking of initial usage of a resource across a command buffer

## v0.5 (2020-04-06)

- Crates:
  - `wgpu-types`: common types between native and web targets
  - `wgpu-core`: internal API for the native and remote wrappers
- Features:
  - based on gfx-hal-0.5
  - moved from Rendy to the new `gfx-memory` and `gfx-descriptor` crates
  - passes are now recorded on the client side. The user is also responsible to keep all resources referenced in the pass up until it ends recording.
  - coordinate system is changed to have Y up in the rendering space
  - revised GPU lifetime tracking of all resources
  - revised usage tracking logic
  - all IDs are now non-zero
  - Mailbox present mode
- Validation:
  - active pipeline
- Fixes:
  - lots of small API changes to closely match upstream WebGPU
  - true read-only storage bindings
  - unmapping dropped buffers
  - better error messages on misused swapchain frames

### wgpu-core-0.4.3 (2020-01-20)

- improved swap chain error handling

### wgpu-core-0.4.2 (2019-12-15)

- fixed render pass transitions

### wgpu-core-0.4.1 (2019-11-28)

- fixed depth/stencil transitions
- fixed dynamic offset iteration

## v0.4 (2019-11-03)

- Platforms: removed OpenGL/WebGL support temporarily
- Features:
  - based on gfx-hal-0.4 with the new swapchain model
  - exposing adapters from all available backends on a system
  - tracking of samplers
  - cube map support with an example
- Validation:
  - buffer and texture usage

### wgpu-core-0.3.3 (2019-08-22)

- fixed instance creation on Windows

### wgpu-core-0.3.1 (2019-08-21)

- fixed pipeline barriers that aren't transitions

## v0.3 (2019-08-21)

- Platforms: experimental OpenGL/WebGL
- Crates:
  - Rust API is moved out to [another repository](https://github.com/gfx-rs/wgpu-rs)
- Features:
  - based on gfx-hal-0.3 with help of `rendy-memory` and `rendy-descriptor`
  - type-system-assisted deadlock prevention (for locking internal structures)
  - texture sub-resource tracking
  - `raw-window-handle` integration instead of `winit`
  - multisampling with an example
  - indirect draws and dispatches
  - stencil masks and reference values
  - native "compute" example
  - everything implements `Debug`
- Validation
  - vertex/index/instance ranges at draw calls
  - bing groups vs their expected layouts
  - bind group buffer ranges
  - required stencil reference, blend color

### wgpu-core-0.2.6 (2019-04-04)

- fixed frame acquisition GPU waits

### wgpu-core-0.2.5 (2019-03-31)

- fixed submission tracking
- added support for blend colors
- fixed bind group compatibility at the gfx-hal level
- validating the bind groups and blend colors

### wgpu-core-0.2.3 (2019-03-20)

- fixed vertex format mapping
- fixed building with "empty" backend on Windows
- bumped the default descriptor pool size
- fixed host mapping alignments
- validating the uniform buffer offset

## v0.2 (2019-03-06)

- Platforms: iOS/Metal, D3D11
- Crates:
  - `wgpu-remote`: remoting layer for the cross-process boundary
  - `gfx-examples`: selected gfx pre-ll examples ported over
- Features:
  - native example for compute
  - "gfx-cube" and "gfx-shadow" examples
  - copies between buffers and textures
  - separate object identity for the remote client
  - texture view tracking
  - native swapchain resize support
  - buffer mapping
  - object index epochs
  - comprehensive list of vertex and texture formats
  - validation of pipeline compatibility with the pass
- Fixes
  - fixed resource destruction

## v0.1 (2019-01-24)

- Platforms: Linux/Vulkan, Windows/Vulkan, D3D12, macOS/Metal
- Crates:
  - `wgpu-native`: C API implementation of WebGPU, based on gfx-hal
  - `wgpu-bindings`: auto-generated C headers
  - `wgpu`: idiomatic Rust wrapper
  - `examples`: native C examples
- Features:
- native examples for triangle rendering
- basic native swapchain integration
- concept of the storage hub
- basic recording of passes and command buffers
- submission-based lifetime tracking and command buffer recycling
- automatic resource transitions<|MERGE_RESOLUTION|>--- conflicted
+++ resolved
@@ -86,7 +86,6 @@
 #### Hal
 - Document safety requirements for `Adapter::from_external` in gles hal by @i509VCB in [#2863](https://github.com/gfx-rs/wgpu/pull/2863)
 
-<<<<<<< HEAD
 ### Changes
 
 #### Metal
@@ -95,8 +94,6 @@
 ### Examples
 - Log adapter info in hello example on wasm target by @JolifantoBambla in [#2858](https://github.com/gfx-rs/wgpu/pull/2858)
 
-=======
->>>>>>> 48325f1a
 ## wgpu-0.13.1 (2022-07-02)
 
 ### Bug Fixes
